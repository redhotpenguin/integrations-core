---
driver_plugin: vagrant

platforms:
- name: ubuntu-12.04_chef_11.4.4
  driver_config:
    box: opscode_ubuntu-12.04_chef-11.4.4
    box_url: https://opscode-vm.s3.amazonaws.com/vagrant/opscode_ubuntu-12.04_chef-11.4.4.box
    require_chef_omnibus: 11.4.4
- name: ubuntu-12.04_chef_10.24.4
  driver_config:
    box: opscode_ubuntu-12.04_chef-11.4.4
    box_url: https://opscode-vm.s3.amazonaws.com/vagrant/opscode_ubuntu-12.04_chef-11.4.4.box
    require_chef_omnibus: 10.24.4
- name: ubuntu-10.04_chef_11.4.4
  driver_config:
    box: opscode_ubuntu-10.04_chef-11.4.4
    box_url: https://opscode-vm.s3.amazonaws.com/vagrant/opscode_ubuntu-10.04_chef-11.4.4.box
    require_chef_omnibus: 11.4.4
- name: ubuntu-10.04_chef_10.24.4
  driver_config:
    box: opscode_ubuntu-10.04_chef-11.4.4
    box_url: https://opscode-vm.s3.amazonaws.com/vagrant/opscode_ubuntu-10.04_chef-11.4.4.box
    require_chef_omnibus: 10.24.4

- name: centos-6.4_chef_11.4.4
  driver_config:
    box: opscode-centos-6.4_chef_11.4.4
    box_url: https://opscode-vm.s3.amazonaws.com/vagrant/opscode_centos-6.4_chef-11.4.4.box
    require_chef_omnibus: 11.4.4
- name: centos-6.4_chef_10.24.4
  driver_config:
    box: opscode-centos-6.4_chef_11.4.4
    box_url: https://opscode-vm.s3.amazonaws.com/vagrant/opscode_centos-6.4_chef-11.4.4.box
    require_chef_omnibus: 10.24.4

# Oldest reported
- name: centos-6.5_chef_10.14.0
  driver_config:
    box: opscode_centos-6.5_chef-provisionerless
    box_url: http://opscode-vm-bento.s3.amazonaws.com/vagrant/virtualbox/opscode_centos-6.5_chef-provisionerless.box
    require_chef_omnibus: 10.14.0

- name: centos-5.9_chef_11.4.4
  driver_config:
    box: opscode-centos-5.9_chef-11.4.4
    box_url: https://opscode-vm.s3.amazonaws.com/vagrant/opscode_centos-5.9_chef-11.4.4.box
    require_chef_omnibus: 11.4.4
- name: centos-5.9_chef_10.24.4
  driver_config:
    box: opscode-centos-5.9_chef-11.4.4
    box_url: https://opscode-vm.s3.amazonaws.com/vagrant/opscode_centos-5.9_chef-11.4.4.box
    require_chef_omnibus: 10.24.4

- name: debian-7.4_chef_11.10.4
  driver_config:
    box: opscode_debian-7.4_chef-provisionerless
    box_url: http://opscode-vm-bento.s3.amazonaws.com/vagrant/virtualbox/opscode_debian-7.4_chef-provisionerless.box
    require_chef_omnibus: 11.10.4

suites:
# - name: default
#   run_list: ["recipe[datadog::default]"]
#   attributes: {}
#   # This should actually do nothing.
#   # There is a sanity.bats test to simply verify that /tmp exists.

- name: dd-agent
  run_list: ["recipe[datadog::dd-handler]", "recipe[datadog::dd-agent]"]
  attributes:
    datadog:
      api_key: somethingnotnil
      application_key: alsonotnil
<<<<<<< HEAD

- name: dd-agent-jmx
  run_list:
    - recipe[datadog::dd-handler]
    - recipe[datadog::dd-agent]
    - recipe[datadog::jmx]
=======
- name: mongo
  run_list: ["recipe[datadog::dd-handler]", "recipe[datadog::dd-agent]", "recipe[datadog::mongo]"]
>>>>>>> 56a8bcd6
  attributes:
    datadog:
      api_key: somethingnotnil
      application_key: alsonotnil
<<<<<<< HEAD
      jmx:
        instances:
          - server: localhost
            port: 9999
            extra_key: extra_val
            include:
              - domain: domain0
              - domain: domain1
            exclude: []
=======
      mongo:
        instances:
        - host: localhost
          port: 27017
>>>>>>> 56a8bcd6
<|MERGE_RESOLUTION|>--- conflicted
+++ resolved
@@ -71,22 +71,16 @@
     datadog:
       api_key: somethingnotnil
       application_key: alsonotnil
-<<<<<<< HEAD
 
 - name: dd-agent-jmx
   run_list:
     - recipe[datadog::dd-handler]
     - recipe[datadog::dd-agent]
     - recipe[datadog::jmx]
-=======
-- name: mongo
-  run_list: ["recipe[datadog::dd-handler]", "recipe[datadog::dd-agent]", "recipe[datadog::mongo]"]
->>>>>>> 56a8bcd6
   attributes:
     datadog:
       api_key: somethingnotnil
       application_key: alsonotnil
-<<<<<<< HEAD
       jmx:
         instances:
           - server: localhost
@@ -96,9 +90,17 @@
               - domain: domain0
               - domain: domain1
             exclude: []
-=======
+
+- name: dd-agent-mongo
+  run_list:
+    - recipe[datadog::dd-handler]
+    - recipe[datadog::dd-agent]
+    - recipe[datadog::mongo]
+  attributes:
+    datadog:
+      api_key: somethingnotnil
+      application_key: alsonotnil
       mongo:
         instances:
-        - host: localhost
-          port: 27017
->>>>>>> 56a8bcd6
+          - host: localhost
+            port: 27017