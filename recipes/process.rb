--- conflicted
+++ resolved
@@ -26,10 +26,7 @@
 
 datadog_monitor 'process' do
   instances node['datadog']['process']['instances']
-<<<<<<< HEAD
   logs node['datadog']['process']['logs']
-=======
   action :add
   notifies :restart, 'service[datadog-agent]' if node['datadog']['agent_start']
->>>>>>> e505416e
 end