--- conflicted
+++ resolved
@@ -11,16 +11,11 @@
     "mac_os",
     "windows"
   ],
-<<<<<<< HEAD
-  "version": "1.0.1",
-  "guid": "d91d91bd-4a8e-4489-bfb1-b119d4cc388a",
+  "version": "1.0.2",
+  "guid": "d91d91bd-4a8e-4489-bfb1-b119d4cc388a"
   "public_title": "Datadog-ElasticSearch Integration",
   "categories":["data store"],
   "doc_link": "https://docs.datadoghq.com/integrations/elasticsearch/",
   "is_public": true,
   "has_logo": true
-=======
-  "version": "1.0.2",
-  "guid": "d91d91bd-4a8e-4489-bfb1-b119d4cc388a"
->>>>>>> c2d365b4
 }